--- conflicted
+++ resolved
@@ -11,13 +11,17 @@
 torchaudio.set_audio_backend('sox_io')
 
 
-<<<<<<< HEAD
+def crnn10(inputdim=64, outputdim=527, pretrained_from='balanced.pth'):
+    model = CRNN10(inputdim, outputdim)
+    if pretrained_from:
+        state = torch.load(pretrained_from,
+                           map_location='cpu')
+        model.load_state_dict(state, strict=False)
+    return model
+
+
 def mobilenetv2(inputdim=64, outputdim=527, pretrained_from='balanced.pth'):
     model = MobileNetV2_DM(inputdim, outputdim)
-=======
-def crnn10(inputdim=64, outputdim=527, pretrained_from='balanced.pth'):
-    model = CRNN10(inputdim, outputdim)
->>>>>>> 93193493
     if pretrained_from:
         state = torch.load(pretrained_from,
                            map_location='cpu')
